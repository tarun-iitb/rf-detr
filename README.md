# RF-DETR: SOTA Real-Time Object Detection Model

[![version](https://badge.fury.io/py/rfdetr.svg)](https://badge.fury.io/py/rfdetr)
[![downloads](https://img.shields.io/pypi/dm/rfdetr)](https://pypistats.org/packages/rfdetr)
[![python-version](https://img.shields.io/pypi/pyversions/rfdetr)](https://badge.fury.io/py/rfdetr)
[![license](https://img.shields.io/badge/license-Apache%202.0-blue)](https://github.com/roboflow/rfdetr/blob/main/LICENSE)

[![hf space](https://img.shields.io/badge/%F0%9F%A4%97%20Hugging%20Face-Spaces-blue)](https://huggingface.co/spaces/SkalskiP/RF-DETR)
[![colab](https://colab.research.google.com/assets/colab-badge.svg)](https://colab.research.google.com/github/roboflow-ai/notebooks/blob/main/notebooks/how-to-finetune-rf-detr-on-detection-dataset.ipynb)
[![roboflow](https://raw.githubusercontent.com/roboflow-ai/notebooks/main/assets/badges/roboflow-blogpost.svg)](https://blog.roboflow.com/rf-detr)
[![discord](https://img.shields.io/discord/1159501506232451173?logo=discord&label=discord&labelColor=fff&color=5865f2&link=https%3A%2F%2Fdiscord.gg%2FGbfgXGJ8Bk)](https://discord.gg/GbfgXGJ8Bk)

RF-DETR is a real-time, transformer-based object detection model architecture developed by Roboflow and released under the Apache 2.0 license.

RF-DETR is the first real-time model to exceed 60 AP on the [Microsoft COCO benchmark](https://cocodataset.org/#home) alongside competitive performance at base sizes. It also achieves state-of-the-art performance on [RF100-VL](https://github.com/roboflow/rf100-vl), an object detection benchmark that measures model domain adaptability to real world problems. RF-DETR is comparable speed to current real-time objection models.

**RF-DETR is small enough to run on the edge, making it an ideal model for deployments that need both strong accuracy and real-time performance.**

## Results

We validated the performance of RF-DETR on both Microsoft COCO and the RF100-VL benchmarks.

![rf-detr-coco-rf100-vl-9](https://github.com/user-attachments/assets/fdb6c31d-f11f-4518-8377-5671566265a4)

<details>
<summary>RF100-VL benchmark results</summary>
<img src="https://github.com/user-attachments/assets/e61a7ba4-5294-40a9-8cd7-4fc924639924" alt="rf100-vl-map50">
</details>

| Model            | params<br><sup>(M) | mAP<sup>COCO val<br>@0.50:0.95 | mAP<sup>RF100-VL<br>Average @0.50 | mAP<sup>RF100-VL<br>Average @0.50:95 | Total Latency<br><sup>T4 bs=1<br>(ms) |
|------------------|--------------------|--------------------------------|-----------------------------------|---------------------------------------|---------------------------------------|
| D-FINE-M         | 19.3               | <ins>55.1</ins>                | N/A                               | N/A                                   | 6.3                                   |
| LW-DETR-M        | 28.2               | 52.5                           | 84.0                              | 57.5                                  | 6.0                                   |
| YOLO11m          | 20.0               | 51.5                           | 84.9                              | 59.7                                  | <ins>5.7</ins>                        |
| YOLOv8m          | 28.9               | 50.6                           | 85.0                              | 59.8                                  | 6.3                                   |
| RF-DETR-B        | 29.0               | 53.3                           | <ins>86.7</ins>                   | <ins>60.3</ins>                       | 6.0                                   |


<details>
<summary>RF100-VL benchmark notes</summary>

- The "Total Latency" reported here is measured on a T4 GPU using TensorRT10 FP16 (ms/img) and was introduced by LW-DETR. Unlike transformer-based models, YOLO models perform Non-Maximum Suppression (NMS) after generating predictions to refine bounding box candidates. While NMS boosts accuracy, it also slightly reduces speed due to the additional computation required, which varies with the number of objects in an image. Notably, many YOLO benchmarks include NMS in accuracy measurements but exclude it from speed metrics. By contrast, our benchmarking—following LW-DETR’s approach—factors in NMS latency to provide a uniform measure of the total time needed to obtain a final result across all models on the same hardware.

- D-FINE’s fine-tuning capability is currently unavailable, making its domain adaptability performance inaccessible. The authors [caution](https://github.com/Peterande/D-FINE) that “if your categories are very simple, it might lead to overfitting and suboptimal performance.” Furthermore, several open issues ([#108](https://github.com/Peterande/D-FINE/issues/108), [#146](https://github.com/Peterande/D-FINE/issues/146), [#169](https://github.com/Peterande/D-FINE/issues/169), [#214](https://github.com/Peterande/D-FINE/issues/214)) currently prevent successful fine-tuning. We have opened an additional issue in hopes of ultimately benchmarking D-FINE with RF100-VL.
</details>

## News

- `2025/03/20`: We release RF-DETR real-time object detection model. **Code and checkpoint for RF-DETR-large and RF-DETR-base are available.**

## Installation

Pip install the `rfdetr` package in a [**Python>=3.9**](https://www.python.org/) environment.

```bash
pip install rfdetr
```

<<<<<<< HEAD
<details>
<summary>From source</summary>

By installing RF-DETR from source, you can explore the most recent features and enhancements that have not yet been officially released. Please note that these updates are still in development and may not be as stable as the latest published release.

```bash
pip install git+https://github.com/roboflow/rf-detr.git
```

</details>


=======
>>>>>>> 19d16e95
## Inference

RF-DETR comes out of the box with checkpoints pre-trained on the Microsoft COCO dataset.

```python
import io
import requests
import supervision as sv
from PIL import Image
from rfdetr import RFDETRBase
from rfdetr.util.coco_classes import COCO_CLASSES

model = RFDETRBase()

url = "https://media.roboflow.com/notebooks/examples/dog-2.jpeg"

image = Image.open(io.BytesIO(requests.get(url).content))
detections = model.predict(image, threshold=0.5)

labels = [
    f"{COCO_CLASSES[class_id]} {confidence:.2f}"
    for class_id, confidence
    in zip(detections.class_id, detections.confidence)
]

annotated_image = image.copy()
annotated_image = sv.BoxAnnotator().annotate(annotated_image, detections)
annotated_image = sv.LabelAnnotator().annotate(annotated_image, detections, labels)

sv.plot_image(annotated_image)
```

<details>
<summary>Video inference</summary>

```python
import supervision as sv
from rfdetr import RFDETRBase
from rfdetr.util.coco_classes import COCO_CLASSES

model = RFDETRBase()

def callback(frame, index):
    detections = model.predict(frame, threshold=0.5)
        
    labels = [
        f"{COCO_CLASSES[class_id]} {confidence:.2f}"
        for class_id, confidence
        in zip(detections.class_id, detections.confidence)
    ]

    annotated_frame = frame.copy()
    annotated_frame = sv.BoxAnnotator().annotate(annotated_frame, detections)
    annotated_frame = sv.LabelAnnotator().annotate(annotated_frame, detections, labels)
    return annotated_frame

process_video(
    source_path=<SOURCE_VIDEO_PATH>,
    target_path=<TARGET_VIDEO_PATH>,
    callback=callback
)
```

</details>

<details>
<summary>Webcam inference</summary>

```python
import cv2
import supervision as sv
from rfdetr import RFDETRBase
from rfdetr.util.coco_classes import COCO_CLASSES

model = RFDETRBase()

cap = cv2.VideoCapture(0)
while True:
    success, frame = cap.read()
    if not success:
        break

    detections = model.predict(frame, threshold=0.5)
    
    labels = [
        f"{COCO_CLASSES[class_id]} {confidence:.2f}"
        for class_id, confidence
        in zip(detections.class_id, detections.confidence)
    ]

    annotated_frame = frame.copy()
    annotated_frame = sv.BoxAnnotator().annotate(annotated_frame, detections)
    annotated_frame = sv.LabelAnnotator().annotate(annotated_frame, detections, labels)

    cv2.imshow("Webcam", annotated_frame)

    if cv2.waitKey(1) & 0xFF == ord('q'):
        break

cap.release()
cv2.destroyAllWindows()
```

</details>

![rf-detr-coco-results-2](https://media.roboflow.com/rf-detr/example_grid.png)


### Model Variants

RF-DETR is available in two variants: RF-DETR-B 29M [`RFDETRBase`](https://github.com/roboflow/rf-detr/blob/ed1af5144343ea52d3d26ce466719d064bb92b9c/rfdetr/detr.py#L133) and RF-DETR-L 128M [`RFDETRLarge`](https://github.com/roboflow/rf-detr/blob/ed1af5144343ea52d3d26ce466719d064bb92b9c/rfdetr/detr.py#L140). The corresponding COCO pretrained checkpoints are automatically loaded when you initialize either class.

### Input Resolution

Both model variants support configurable input resolutions. A higher resolution usually improves prediction quality by capturing more detail, though it can slow down inference. You can adjust the resolution by passing the `resolution` argument when initializing the model. `resolution` value must be divisible by `56`.

```python
model = RFDETRBase(resolution=560)
```

## Training

### Dataset structure

RF-DETR expects the dataset to be in COCO format. Divide your dataset into three subdirectories: `train`, `valid`, and `test`. Each subdirectory should contain its own `_annotations.coco.json` file that holds the annotations for that particular split, along with the corresponding image files. Below is an example of the directory structure:

```
dataset/
├── train/
│   ├── _annotations.coco.json
│   ├── image1.jpg
│   ├── image2.jpg
│   └── ... (other image files)
├── valid/
│   ├── _annotations.coco.json
│   ├── image1.jpg
│   ├── image2.jpg
│   └── ... (other image files)
└── test/
    ├── _annotations.coco.json
    ├── image1.jpg
    ├── image2.jpg
    └── ... (other image files)
```

[Roboflow](https://roboflow.com/annotate) allows you to create object detection datasets from scratch or convert existing datasets from formats like YOLO, and then export them in COCO JSON format for training. You can also explore [Roboflow Universe](https://universe.roboflow.com/) to find pre-labeled datasets for a range of use cases.

### Fine-tuning

You can fine-tune RF-DETR from pre-trained COCO checkpoints. By default, the RF-DETR-B checkpoint will be used. To get started quickly, please refer to our fine-tuning Google Colab [notebook](https://colab.research.google.com/github/roboflow-ai/notebooks/blob/main/notebooks/how-to-finetune-rf-detr-on-detection-dataset.ipynb).

```python
from rfdetr import RFDETRBase

model = RFDETRBase()

model.train(dataset_dir=<DATASET_PATH>, epochs=10, batch_size=4, grad_accum_steps=4, lr=1e-4, output_dir=<OUTPUT_PATH>)
```

### Batch size

Different GPUs have different amounts of VRAM (video memory), which limits how much data they can handle at once during training. To make training work well on any machine, you can adjust two settings: `batch_size` and `grad_accum_steps`. These control how many samples are processed at a time. The key is to keep their product equal to 16 — that’s our recommended total batch size. For example, on powerful GPUs like the A100, set `batch_size=16` and `grad_accum_steps=1`. On smaller GPUs like the T4, use `batch_size=4` and `grad_accum_steps=4`. We use a method called gradient accumulation, which lets the model simulate training with a larger batch size by gradually collecting updates before adjusting the weights.

### Multi-GPU training

You can fine-tune RF-DETR on multiple GPUs using PyTorch’s Distributed Data Parallel (DDP). Create a `main.py` script that initializes your model and calls `.train()` as usual than run it in terminal.

```bash
python -m torch.distributed.launch \
    --nproc_per_node=8 \
    --use_env \
    main.py
```

Replace `8` in the `--nproc_per_node argument` with the number of GPUs you want to use. This approach creates one training process per GPU and splits the workload automatically. Note that your effective batch size is multiplied by the number of GPUs, so you may need to adjust your `batch_size` and `grad_accum_steps` to maintain the same overall batch size.

### Result checkpoints

During training, two model checkpoints (the regular weights and an EMA-based set of weights) will be saved in the specified output directory. The EMA (Exponential Moving Average) file is a smoothed version of the model’s weights over time, often yielding better stability and generalization.

### Logging with TensorBoard

[TensorBoard](https://www.tensorflow.org/tensorboard) is a powerful toolkit that helps you visualize and track training metrics. With TensorBoard set up, you can train your model and keep an eye on the logs to monitor performance, compare experiments, and optimize model training.

<details>
<summary>Launch TensorBoard</summary>

- To use TensorBoard locally, navigate to your project directory and run:

    ```bash
    tensorboard --logdir <OUTPUT_DIR>
    ```

    Then open `http://localhost:6006/` in your browser to view your logs.

- To use TensorBoard in Google Colab run:

    ```bash
    %load_ext tensorboard
    %tensorboard --logdir <OUTPUT_DIR>
    ```

    This will start a TensorBoard session in the Google Colab environment.
  
</details>

### Load and run fine-tuned model

```python
from rfdetr import RFDETRBase

model = RFDETRBase(pretrain_weights=<CHECKPOINT_PATH>)

detections = model.predict(<IMAGE_PATH>)
```

## ONNX export

RF-DETR supports exporting models to the ONNX format, which enables interoperability with various inference frameworks and can improve deployment efficiency. To export your model, simply initialize it and call the `.export()` method.

```python
from rfdetr import RFDETRBase

model = RFDETRBase()

model.export()
```

This command saves the ONNX model to the `output` directory.

## License

Both the code and the weights pretrained on the COCO dataset are released under the [Apache 2.0 license](https://github.com/roboflow/r-flow/blob/main/LICENSE).

## Acknowledgements

Our work is built upon [LW-DETR](https://arxiv.org/pdf/2406.03459), [DINOv2](https://arxiv.org/pdf/2304.07193), and [Deformable DETR](https://arxiv.org/pdf/2010.04159). Thanks to their authors for their excellent work!

## Citation

If you find our work helpful for your research, please consider citing the following BibTeX entry.

```bibtex
@software{rf-detr,
  author = {Robinson, Isaac and Robicheaux, Peter and Popov, Matvei},
  license = {Apache-2.0},
  title = {RF-DETR},
  howpublished = {\url{https://github.com/roboflow/rf-detr}},
  year = {2025},
  note = {SOTA Real-Time Object Detection Model}
}
```


## Contribution

We welcome and appreciate all contributions! If you notice any issues or bugs, have questions, or would like to suggest new features, please [open an issue](https://github.com/roboflow/rf-detr/issues/new) or pull request. By sharing your ideas and improvements, you help make RF-DETR better for everyone.<|MERGE_RESOLUTION|>--- conflicted
+++ resolved
@@ -56,7 +56,6 @@
 pip install rfdetr
 ```
 
-<<<<<<< HEAD
 <details>
 <summary>From source</summary>
 
@@ -69,8 +68,6 @@
 </details>
 
 
-=======
->>>>>>> 19d16e95
 ## Inference
 
 RF-DETR comes out of the box with checkpoints pre-trained on the Microsoft COCO dataset.
